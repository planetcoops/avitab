/*
 *   AviTab - Aviator's Virtual Tablet
 *   Copyright (C) 2018 Folke Will <folko@solhost.org>
 *
 *   This program is free software: you can redistribute it and/or modify
 *   it under the terms of the GNU Affero General Public License as published by
 *   the Free Software Foundation, either version 3 of the License, or
 *   (at your option) any later version.
 *
 *   This program is distributed in the hope that it will be useful,
 *   but WITHOUT ANY WARRANTY; without even the implied warranty of
 *   MERCHANTABILITY or FITNESS FOR A PARTICULAR PURPOSE.  See the
 *   GNU Affero General Public License for more details.
 *
 *   You should have received a copy of the GNU Affero General Public License
 *   along with this program.  If not, see <https://www.gnu.org/licenses/>.
 */
#ifndef SRC_AVITAB_APPS_CHARTSAPP_H_
#define SRC_AVITAB_APPS_CHARTSAPP_H_

#include <memory>
#include <vector>
#include "src/platform/Platform.h"
#include "App.h"
#include "src/gui_toolkit/widgets/TabGroup.h"
#include "src/gui_toolkit/widgets/Page.h"
#include "src/gui_toolkit/widgets/Window.h"
#include "src/gui_toolkit/widgets/List.h"
#include "src/gui_toolkit/widgets/PixMap.h"
#include "src/gui_toolkit/widgets/Checkbox.h"
#include "src/gui_toolkit/widgets/Container.h"
#include "src/gui_toolkit/widgets/Label.h"
#include "src/gui_toolkit/Timer.h"
#include "src/libimg/Image.h"
#include "src/libimg/stitcher/Stitcher.h"
#include "src/maps/OverlayedMap.h"
#include "src/maps/sources/PDFSource.h"
#include "components/FilesysBrowser.h"

namespace avitab {

class ChartsApp: public App {
public:
    ChartsApp(FuncsPtr appFuncs);
    void onMouseWheel(int dir, int x, int y) override;
private:
    Timer updateTimer;

    void resetLayout();

    std::shared_ptr<TabGroup> tabs;

    std::shared_ptr<Page> browsePage;
    std::shared_ptr<Window> browseWindow;
    std::shared_ptr<List> list;
    FilesystemBrowser fsBrowser;
    std::vector<platform::DirEntry> currentEntries;
    std::shared_ptr<maps::OverlayConfig> overlays;

    void createBrowseTab();
    void showDirectory();
    void setFilterRegex(const std::string regex);
    void showCurrentEntries();
    void upOneDirectory();
    void onSettingsToggle(bool forceClose = false);
    void onDown();
    void onUp();
    void onSelect(int data);

    struct PdfPage {
        std::string path;
        std::shared_ptr<Page> page;
        std::shared_ptr<Window> window;
        std::shared_ptr<img::Image> rasterImage;
        std::shared_ptr<PixMap> pixMap;
        std::shared_ptr<maps::PDFSource> source;
        std::shared_ptr<img::Stitcher> stitcher;
        std::shared_ptr<maps::OverlayedMap> map;
        int panStartX = 0, panStartY = 0;
    };
    std::vector<PdfPage> pages;

    void createPdfTab(const std::string &pdfPath);
    void removeTab(std::shared_ptr<Page> page);
    void setupCallbacks(PdfPage& tab);
    void loadFile(PdfPage& tab, const std::string &pdfPath);
    void setTitle(PdfPage& tab);
    PdfPage* getActivePdfPage();
    void onNextPage();
    void onPrevPage();
    void onPlus();
    void onMinus();
    void onScrollUp();
    void onScrollDown();
    void onRotate();
    void onPan(int x, int y, bool start, bool end);
    bool onTimer();

<<<<<<< HEAD

    Settings::PdfReadingConfig  settings;
    std::shared_ptr<Container> settingsContainer;
    std::shared_ptr<Label> settingsLabel;
    std::shared_ptr<Checkbox> mouseWheelScrollsCheckbox;
    void showAppSettings();
=======
    enum class VerticalPosition { Top, Centre, Bottom };
    enum class HorizontalPosition { Left, Middle, Right };
    enum class ZoomAdjust { None, Height, Width, All };
    void positionPage(PdfPage &tab, VerticalPosition vp, HorizontalPosition hp, ZoomAdjust za = ZoomAdjust::None);
>>>>>>> 2e3fee34
};

} /* namespace avitab */

#endif /* SRC_AVITAB_APPS_CHARTSAPP_H_ */
<|MERGE_RESOLUTION|>--- conflicted
+++ resolved
@@ -1,116 +1,113 @@
-/*
- *   AviTab - Aviator's Virtual Tablet
- *   Copyright (C) 2018 Folke Will <folko@solhost.org>
- *
- *   This program is free software: you can redistribute it and/or modify
- *   it under the terms of the GNU Affero General Public License as published by
- *   the Free Software Foundation, either version 3 of the License, or
- *   (at your option) any later version.
- *
- *   This program is distributed in the hope that it will be useful,
- *   but WITHOUT ANY WARRANTY; without even the implied warranty of
- *   MERCHANTABILITY or FITNESS FOR A PARTICULAR PURPOSE.  See the
- *   GNU Affero General Public License for more details.
- *
- *   You should have received a copy of the GNU Affero General Public License
- *   along with this program.  If not, see <https://www.gnu.org/licenses/>.
- */
-#ifndef SRC_AVITAB_APPS_CHARTSAPP_H_
-#define SRC_AVITAB_APPS_CHARTSAPP_H_
-
-#include <memory>
-#include <vector>
-#include "src/platform/Platform.h"
-#include "App.h"
-#include "src/gui_toolkit/widgets/TabGroup.h"
-#include "src/gui_toolkit/widgets/Page.h"
-#include "src/gui_toolkit/widgets/Window.h"
-#include "src/gui_toolkit/widgets/List.h"
-#include "src/gui_toolkit/widgets/PixMap.h"
-#include "src/gui_toolkit/widgets/Checkbox.h"
-#include "src/gui_toolkit/widgets/Container.h"
-#include "src/gui_toolkit/widgets/Label.h"
-#include "src/gui_toolkit/Timer.h"
-#include "src/libimg/Image.h"
-#include "src/libimg/stitcher/Stitcher.h"
-#include "src/maps/OverlayedMap.h"
-#include "src/maps/sources/PDFSource.h"
-#include "components/FilesysBrowser.h"
-
-namespace avitab {
-
-class ChartsApp: public App {
-public:
-    ChartsApp(FuncsPtr appFuncs);
-    void onMouseWheel(int dir, int x, int y) override;
-private:
-    Timer updateTimer;
-
-    void resetLayout();
-
-    std::shared_ptr<TabGroup> tabs;
-
-    std::shared_ptr<Page> browsePage;
-    std::shared_ptr<Window> browseWindow;
-    std::shared_ptr<List> list;
-    FilesystemBrowser fsBrowser;
-    std::vector<platform::DirEntry> currentEntries;
-    std::shared_ptr<maps::OverlayConfig> overlays;
-
-    void createBrowseTab();
-    void showDirectory();
-    void setFilterRegex(const std::string regex);
-    void showCurrentEntries();
-    void upOneDirectory();
-    void onSettingsToggle(bool forceClose = false);
-    void onDown();
-    void onUp();
-    void onSelect(int data);
-
-    struct PdfPage {
-        std::string path;
-        std::shared_ptr<Page> page;
-        std::shared_ptr<Window> window;
-        std::shared_ptr<img::Image> rasterImage;
-        std::shared_ptr<PixMap> pixMap;
-        std::shared_ptr<maps::PDFSource> source;
-        std::shared_ptr<img::Stitcher> stitcher;
-        std::shared_ptr<maps::OverlayedMap> map;
-        int panStartX = 0, panStartY = 0;
-    };
-    std::vector<PdfPage> pages;
-
-    void createPdfTab(const std::string &pdfPath);
-    void removeTab(std::shared_ptr<Page> page);
-    void setupCallbacks(PdfPage& tab);
-    void loadFile(PdfPage& tab, const std::string &pdfPath);
-    void setTitle(PdfPage& tab);
-    PdfPage* getActivePdfPage();
-    void onNextPage();
-    void onPrevPage();
-    void onPlus();
-    void onMinus();
-    void onScrollUp();
-    void onScrollDown();
-    void onRotate();
-    void onPan(int x, int y, bool start, bool end);
-    bool onTimer();
-
-<<<<<<< HEAD
-
-    Settings::PdfReadingConfig  settings;
-    std::shared_ptr<Container> settingsContainer;
-    std::shared_ptr<Label> settingsLabel;
-    std::shared_ptr<Checkbox> mouseWheelScrollsCheckbox;
-    void showAppSettings();
-=======
-    enum class VerticalPosition { Top, Centre, Bottom };
-    enum class HorizontalPosition { Left, Middle, Right };
-    enum class ZoomAdjust { None, Height, Width, All };
-    void positionPage(PdfPage &tab, VerticalPosition vp, HorizontalPosition hp, ZoomAdjust za = ZoomAdjust::None);
->>>>>>> 2e3fee34
-};
-
-} /* namespace avitab */
-
-#endif /* SRC_AVITAB_APPS_CHARTSAPP_H_ */
+/*
+ *   AviTab - Aviator's Virtual Tablet
+ *   Copyright (C) 2018 Folke Will <folko@solhost.org>
+ *
+ *   This program is free software: you can redistribute it and/or modify
+ *   it under the terms of the GNU Affero General Public License as published by
+ *   the Free Software Foundation, either version 3 of the License, or
+ *   (at your option) any later version.
+ *
+ *   This program is distributed in the hope that it will be useful,
+ *   but WITHOUT ANY WARRANTY; without even the implied warranty of
+ *   MERCHANTABILITY or FITNESS FOR A PARTICULAR PURPOSE.  See the
+ *   GNU Affero General Public License for more details.
+ *
+ *   You should have received a copy of the GNU Affero General Public License
+ *   along with this program.  If not, see <https://www.gnu.org/licenses/>.
+ */
+#ifndef SRC_AVITAB_APPS_CHARTSAPP_H_
+#define SRC_AVITAB_APPS_CHARTSAPP_H_
+
+#include <memory>
+#include <vector>
+#include "src/platform/Platform.h"
+#include "App.h"
+#include "src/gui_toolkit/widgets/TabGroup.h"
+#include "src/gui_toolkit/widgets/Page.h"
+#include "src/gui_toolkit/widgets/Window.h"
+#include "src/gui_toolkit/widgets/List.h"
+#include "src/gui_toolkit/widgets/PixMap.h"
+#include "src/gui_toolkit/widgets/Checkbox.h"
+#include "src/gui_toolkit/widgets/Container.h"
+#include "src/gui_toolkit/widgets/Label.h"
+#include "src/gui_toolkit/Timer.h"
+#include "src/libimg/Image.h"
+#include "src/libimg/stitcher/Stitcher.h"
+#include "src/maps/OverlayedMap.h"
+#include "src/maps/sources/PDFSource.h"
+#include "components/FilesysBrowser.h"
+
+namespace avitab {
+
+class ChartsApp: public App {
+public:
+    ChartsApp(FuncsPtr appFuncs);
+    void onMouseWheel(int dir, int x, int y) override;
+private:
+    Timer updateTimer;
+
+    void resetLayout();
+
+    std::shared_ptr<TabGroup> tabs;
+
+    std::shared_ptr<Page> browsePage;
+    std::shared_ptr<Window> browseWindow;
+    std::shared_ptr<List> list;
+    FilesystemBrowser fsBrowser;
+    std::vector<platform::DirEntry> currentEntries;
+    std::shared_ptr<maps::OverlayConfig> overlays;
+
+    void createBrowseTab();
+    void showDirectory();
+    void setFilterRegex(const std::string regex);
+    void showCurrentEntries();
+    void upOneDirectory();
+    void onSettingsToggle(bool forceClose = false);
+    void onDown();
+    void onUp();
+    void onSelect(int data);
+
+    struct PdfPage {
+        std::string path;
+        std::shared_ptr<Page> page;
+        std::shared_ptr<Window> window;
+        std::shared_ptr<img::Image> rasterImage;
+        std::shared_ptr<PixMap> pixMap;
+        std::shared_ptr<maps::PDFSource> source;
+        std::shared_ptr<img::Stitcher> stitcher;
+        std::shared_ptr<maps::OverlayedMap> map;
+        int panStartX = 0, panStartY = 0;
+    };
+    std::vector<PdfPage> pages;
+
+    void createPdfTab(const std::string &pdfPath);
+    void removeTab(std::shared_ptr<Page> page);
+    void setupCallbacks(PdfPage& tab);
+    void loadFile(PdfPage& tab, const std::string &pdfPath);
+    void setTitle(PdfPage& tab);
+    PdfPage* getActivePdfPage();
+    void onNextPage();
+    void onPrevPage();
+    void onPlus();
+    void onMinus();
+    void onScrollUp();
+    void onScrollDown();
+    void onRotate();
+    void onPan(int x, int y, bool start, bool end);
+    bool onTimer();
+
+    Settings::PdfReadingConfig  settings;
+    std::shared_ptr<Container> settingsContainer;
+    std::shared_ptr<Label> settingsLabel;
+    std::shared_ptr<Checkbox> mouseWheelScrollsCheckbox;
+    void showAppSettings();
+
+    enum class VerticalPosition { Top, Centre, Bottom };
+    enum class HorizontalPosition { Left, Middle, Right };
+    enum class ZoomAdjust { None, Height, Width, All };
+    void positionPage(PdfPage &tab, VerticalPosition vp, HorizontalPosition hp, ZoomAdjust za = ZoomAdjust::None);
+};
+
+} /* namespace avitab */
+
+#endif /* SRC_AVITAB_APPS_CHARTSAPP_H_ */